--- conflicted
+++ resolved
@@ -110,13 +110,8 @@
         """
         Step the simulation.
         """
-<<<<<<< HEAD
-        self.agent_model.step(self.current_time)
-        self.agent_channel_model.step()
-=======
-        self.ue_model.step(self.time_step)
+        self.ue_model.step(self.current_time)
         self.ue_channel_model.step()
->>>>>>> 38368409
 
         self.cell_tower_model.step()
         self.cell_tower_channel_model.step()

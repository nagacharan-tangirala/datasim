<<<<<<< HEAD
import pandas as pd

from src.channel.BControllerChannel import ControllerChannelBase


class InfiniteBandwidthControllerChannel(ControllerChannelBase):
    def __init__(self, controller_links: pd.DataFrame):
=======
from src.channel.BControllerChannel import BaseControllerChannel


class InfiniteBandwidthControllerChannel(BaseControllerChannel):
    def __init__(self):
>>>>>>> 38368409
        """
        Initialize the infinite bandwidth controller channel.
        """
        super().__init__(controller_links)

    def _collect_from_nodes(self):
        """
        Collect data from the nodes.
        """
        # Collect data from the nodes
        for node_id, node in self.nodes.items():
            self.incoming_data[node_id] = node.get_incoming_data()

    def _send_to_controller(self):
        """
        Send data to the controller.
        """
        # Send data to the controller<|MERGE_RESOLUTION|>--- conflicted
+++ resolved
@@ -1,18 +1,8 @@
-<<<<<<< HEAD
-import pandas as pd
-
-from src.channel.BControllerChannel import ControllerChannelBase
-
-
-class InfiniteBandwidthControllerChannel(ControllerChannelBase):
-    def __init__(self, controller_links: pd.DataFrame):
-=======
 from src.channel.BControllerChannel import BaseControllerChannel
 
 
 class InfiniteBandwidthControllerChannel(BaseControllerChannel):
     def __init__(self):
->>>>>>> 38368409
         """
         Initialize the infinite bandwidth controller channel.
         """
